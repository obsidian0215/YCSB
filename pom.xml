<?xml version="1.0" encoding="UTF-8"?>
<!-- 
Copyright (c) 2012 - 2017 YCSB contributors. All rights reserved.

Licensed under the Apache License, Version 2.0 (the "License"); you
may not use this file except in compliance with the License. You
may obtain a copy of the License at

http://www.apache.org/licenses/LICENSE-2.0

Unless required by applicable law or agreed to in writing, software
distributed under the License is distributed on an "AS IS" BASIS,
WITHOUT WARRANTIES OR CONDITIONS OF ANY KIND, either express or
implied. See the License for the specific language governing
permissions and limitations under the License. See accompanying
LICENSE file.
-->

<project xmlns="http://maven.apache.org/POM/4.0.0" xmlns:xsi="http://www.w3.org/2001/XMLSchema-instance" xsi:schemaLocation="http://maven.apache.org/POM/4.0.0 http://maven.apache.org/xsd/maven-4.0.0.xsd">
  <modelVersion>4.0.0</modelVersion>

  <groupId>com.yahoo.ycsb</groupId>
  <artifactId>root</artifactId>
  <version>0.13.0-SNAPSHOT</version>
  <packaging>pom</packaging>

  <name>YCSB Root</name>

  <description>
    This is the top level project that builds, packages the core and all the DB bindings for YCSB infrastructure.
  </description>

  <scm>
    <connection>scm:git:git://github.com/brianfrankcooper/YCSB.git</connection>
    <tag>master</tag>
    <url>https://github.com/brianfrankcooper/YCSB</url>
  </scm>
  <dependencyManagement>
    <dependencies>
      <dependency>
        <groupId>com.puppycrawl.tools</groupId>
        <artifactId>checkstyle</artifactId>
        <version>7.7.1</version>
      </dependency>
      <dependency>
        <groupId>org.jdom</groupId>
        <artifactId>jdom</artifactId>
        <version>1.1</version>
      </dependency>
      <dependency>
        <groupId>com.google.collections</groupId>
        <artifactId>google-collections</artifactId>
        <version>1.0</version>
      </dependency>
      <!--
      Nail down slf4j version to 1.6 so that it defaults to no-op logger.
      http://www.slf4j.org/codes.html#StaticLoggerBinder
      -->
      <dependency>
        <groupId>org.slf4j</groupId>
        <artifactId>slf4j-api</artifactId>
        <version>1.6.4</version>
      </dependency>
    </dependencies>
  </dependencyManagement>

  <!-- Properties Management -->
  <properties>
    <project.build.sourceEncoding>UTF-8</project.build.sourceEncoding>

    <maven.assembly.version>2.5.5</maven.assembly.version>
    <maven.dependency.version>2.10</maven.dependency.version>

    <!-- Binding Versions -->
    <accumulo.version>1.6.0</accumulo.version>
    <aerospike.version>3.1.2</aerospike.version>
    <arangodb.version>2.7.3</arangodb.version>
    <arangodb3.version>4.1.7</arangodb3.version>
    <asynchbase.version>1.7.1</asynchbase.version>
    <azuredocumentdb.version>1.8.1</azuredocumentdb.version>
    <azurestorage.version>4.0.0</azurestorage.version>
    <cassandra.cql.version>3.0.0</cassandra.cql.version>
    <couchbase.version>1.4.10</couchbase.version>
    <couchbase2.version>2.3.1</couchbase2.version>
    <hbase094.version>0.94.27</hbase094.version>
    <hbase098.version>0.98.14-hadoop2</hbase098.version>
    <hbase10.version>1.0.2</hbase10.version>
<<<<<<< HEAD
    <hypertable.version>0.9.5.6</hypertable.version>
    <elasticsearch-version>2.4.4</elasticsearch-version>
    <elasticsearch5-version>5.2.0</elasticsearch5-version>
    <geode.version>1.0.0-incubating.M3</geode.version>
    <googlebigtable.version>0.2.3</googlebigtable.version>
=======
    <hbase12.version>1.2.5</hbase12.version>
    <accumulo.version>1.6.0</accumulo.version>
    <cassandra.cql.version>3.0.0</cassandra.cql.version>
    <geode.version>1.2.0</geode.version>
    <azuredocumentdb.version>1.8.1</azuredocumentdb.version>
    <googlebigtable.version>0.9.7</googlebigtable.version>
>>>>>>> cf5d2ca5
    <infinispan.version>7.2.2.Final</infinispan.version>
    <kudu.version>1.1.0</kudu.version>
    <!--<mapkeeper.version>1.0</mapkeeper.version>-->
    <mongodb.version>3.0.3</mongodb.version>
    <mongodb.async.version>2.0.1</mongodb.async.version>
    <orientdb.version>2.2.10</orientdb.version>
    <redis.version>2.0.0</redis.version>
    <riak.version>2.0.5</riak.version>
    <s3.version>1.10.20</s3.version>
    <solr.version>5.5.3</solr.version>
    <solr6.version>6.4.1</solr6.version>
<<<<<<< HEAD
    <tarantool.version>1.6.5</tarantool.version>
    <voldemort.version>0.81</voldemort.version>
=======
    <arangodb.version>2.7.3</arangodb.version>
    <arangodb3.version>4.1.7</arangodb3.version>
    <azurestorage.version>4.0.0</azurestorage.version>
    <cloudspanner.version>0.20.3-beta</cloudspanner.version>
>>>>>>> cf5d2ca5
  </properties>

  <modules>
    <!-- our internals -->
    <module>core</module>
    <module>binding-parent</module>
    <!-- all the datastore bindings, lex sorted please -->
    <module>accumulo</module>
    <module>aerospike</module>
    <module>arangodb</module>
    <module>arangodb3</module>
    <module>asynchbase</module>
    <module>azuretablestorage</module>
    <module>cassandra</module>
    <module>cloudspanner</module>
    <module>couchbase</module>
    <module>couchbase2</module>
    <module>distribution</module>
    <module>azuredocumentdb</module>
    <module>dynamodb</module>
    <module>elasticsearch</module>
    <module>elasticsearch5</module>
    <module>geode</module>
    <module>googlebigtable</module>
    <module>googledatastore</module>
    <module>hbase094</module>
    <module>hbase098</module>
    <module>hbase10</module>
    <module>hbase12</module>
    <module>hypertable</module>
    <module>infinispan</module>
    <module>jdbc</module>
    <module>kudu</module>
    <!--<module>mapkeeper</module>-->
    <module>memcached</module>
    <module>mongodb</module>
    <module>nosqldb</module>
    <module>orientdb</module>
    <module>rados</module>
    <module>redis</module>
    <module>rest</module>
    <module>riak</module>
    <module>s3</module>
    <module>solr</module>
    <module>solr6</module>
    <module>tarantool</module>
    <!--<module>voldemort</module>-->
  </modules>

  <build>
    <pluginManagement>
      <plugins>
        <plugin>
          <groupId>org.apache.maven.plugins</groupId>
          <artifactId>maven-checkstyle-plugin</artifactId>
          <version>2.16</version>
        </plugin>
      </plugins>
    </pluginManagement>
    <plugins>
      <plugin>
        <groupId>org.apache.maven.plugins</groupId>
        <artifactId>maven-compiler-plugin</artifactId>
        <version>3.3</version>
        <configuration>
          <source>1.7</source>
          <target>1.7</target>
        </configuration>
      </plugin>
      <plugin>
        <groupId>org.apache.maven.plugins</groupId>
        <artifactId>maven-checkstyle-plugin</artifactId>
        <executions>
          <execution>
            <id>validate</id>
            <phase>validate</phase>
            <goals>
              <goal>check</goal>
            </goals>
            <configuration>
              <configLocation>checkstyle.xml</configLocation>
            </configuration>
          </execution>
        </executions>
      </plugin>
    </plugins>
  </build>
</project><|MERGE_RESOLUTION|>--- conflicted
+++ resolved
@@ -1,6 +1,6 @@
 <?xml version="1.0" encoding="UTF-8"?>
 <!-- 
-Copyright (c) 2012 - 2017 YCSB contributors. All rights reserved.
+Copyright (c) 2012 - 2016 YCSB contributors. All rights reserved.
 
 Licensed under the Apache License, Version 2.0 (the "License"); you
 may not use this file except in compliance with the License. You
@@ -66,59 +66,44 @@
 
   <!-- Properties Management -->
   <properties>
-    <project.build.sourceEncoding>UTF-8</project.build.sourceEncoding>
-
     <maven.assembly.version>2.5.5</maven.assembly.version>
     <maven.dependency.version>2.10</maven.dependency.version>
-
-    <!-- Binding Versions -->
-    <accumulo.version>1.6.0</accumulo.version>
-    <aerospike.version>3.1.2</aerospike.version>
-    <arangodb.version>2.7.3</arangodb.version>
-    <arangodb3.version>4.1.7</arangodb3.version>
     <asynchbase.version>1.7.1</asynchbase.version>
-    <azuredocumentdb.version>1.8.1</azuredocumentdb.version>
-    <azurestorage.version>4.0.0</azurestorage.version>
-    <cassandra.cql.version>3.0.0</cassandra.cql.version>
-    <couchbase.version>1.4.10</couchbase.version>
-    <couchbase2.version>2.3.1</couchbase2.version>
     <hbase094.version>0.94.27</hbase094.version>
     <hbase098.version>0.98.14-hadoop2</hbase098.version>
     <hbase10.version>1.0.2</hbase10.version>
-<<<<<<< HEAD
-    <hypertable.version>0.9.5.6</hypertable.version>
-    <elasticsearch-version>2.4.4</elasticsearch-version>
-    <elasticsearch5-version>5.2.0</elasticsearch5-version>
-    <geode.version>1.0.0-incubating.M3</geode.version>
-    <googlebigtable.version>0.2.3</googlebigtable.version>
-=======
     <hbase12.version>1.2.5</hbase12.version>
     <accumulo.version>1.6.0</accumulo.version>
     <cassandra.cql.version>3.0.0</cassandra.cql.version>
     <geode.version>1.2.0</geode.version>
     <azuredocumentdb.version>1.8.1</azuredocumentdb.version>
     <googlebigtable.version>0.9.7</googlebigtable.version>
->>>>>>> cf5d2ca5
     <infinispan.version>7.2.2.Final</infinispan.version>
     <kudu.version>1.1.0</kudu.version>
+    <openjpa.jdbc.version>2.1.1</openjpa.jdbc.version>
     <!--<mapkeeper.version>1.0</mapkeeper.version>-->
     <mongodb.version>3.0.3</mongodb.version>
     <mongodb.async.version>2.0.1</mongodb.async.version>
     <orientdb.version>2.2.10</orientdb.version>
     <redis.version>2.0.0</redis.version>
+    <s3.version>1.10.20</s3.version>
+    <voldemort.version>0.81</voldemort.version>
+    <project.build.sourceEncoding>UTF-8</project.build.sourceEncoding>
+    <thrift.version>0.8.0</thrift.version>
+    <hypertable.version>0.9.5.6</hypertable.version>
+    <elasticsearch-version>2.4.4</elasticsearch-version>                                                                                                                                      
+    <elasticsearch5-version>5.2.0</elasticsearch5-version>
+    <couchbase.version>1.4.10</couchbase.version>
+    <couchbase2.version>2.3.1</couchbase2.version>
+    <tarantool.version>1.6.5</tarantool.version>
     <riak.version>2.0.5</riak.version>
-    <s3.version>1.10.20</s3.version>
+    <aerospike.version>3.1.2</aerospike.version>
     <solr.version>5.5.3</solr.version>
     <solr6.version>6.4.1</solr6.version>
-<<<<<<< HEAD
-    <tarantool.version>1.6.5</tarantool.version>
-    <voldemort.version>0.81</voldemort.version>
-=======
     <arangodb.version>2.7.3</arangodb.version>
     <arangodb3.version>4.1.7</arangodb3.version>
     <azurestorage.version>4.0.0</azurestorage.version>
     <cloudspanner.version>0.20.3-beta</cloudspanner.version>
->>>>>>> cf5d2ca5
   </properties>
 
   <modules>
