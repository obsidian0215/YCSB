--- conflicted
+++ resolved
@@ -103,11 +103,8 @@
     <module>dynamodb</module>
     <module>elasticsearch</module>
     <module>gemfire</module>
-<<<<<<< HEAD
-=======
     <module>hbase</module>
     <module>hypertable</module>
->>>>>>> fcf9fdbd
     <module>infinispan</module>
     <module>jdbc</module>
     <!--<module>mapkeeper</module>-->
